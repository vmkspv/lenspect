# Please keep this list alphabetically sorted
bg
es
he
ja
nl
pt_BR
ru
uk
<<<<<<< HEAD
vi
=======
>>>>>>> ab60ec93
<|MERGE_RESOLUTION|>--- conflicted
+++ resolved
@@ -7,7 +7,4 @@
 pt_BR
 ru
 uk
-<<<<<<< HEAD
-vi
-=======
->>>>>>> ab60ec93
+vi